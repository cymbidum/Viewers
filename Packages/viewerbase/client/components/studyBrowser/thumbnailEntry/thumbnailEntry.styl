--- conflicted
+++ resolved
@@ -60,36 +60,22 @@
     .item-frames .icon
       height: 18px
 
-<<<<<<< HEAD
     .value
-      color: $textSecondaryColor
+      theme('color', '$textSecondaryColor')
       display: inline-block
       float: right
-=======
-    .seriesInformationNumbers
-      theme('color', '$textSecondaryColor')
-      float: left
->>>>>>> 1603450d
       font-size: 12px
       margin-left: 4px
       width: calc(100% - 15px)
 
     .icon
-      color: $activeColor
+      theme('color', '$activeColor')
       display: inline-block
       float: left
       font-size: 10px
       font-weight: 900
       text-align: right
-<<<<<<< HEAD
       width: 11px
-=======
-
-      strong
-        theme('color', '$activeColor')
-        font-size: 10px
-        font-weight: 900
->>>>>>> 1603450d
 
       div
         background-color: $seriesCountBackgroundColor
