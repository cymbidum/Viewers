import { DICOMTagDescriptions } from './DICOMTagDescriptions';
import ObjectPath from './objectPath';
import StackManager from './StackManager.js';
import absoluteUrl from './absoluteUrl';
import addServers from './addServers';
import guid from './guid';
import sortBy from './sortBy.js';
import studyMetadataManager from './studyMetadataManager';
import updateMetaDataManager from './updateMetaDataManager.js';
import writeScript from './writeScript.js';
import DicomLoaderService from './dicomLoaderService.js';
import b64toBlob from './b64toBlob.js';
import loadAndCacheDerivedDisplaySets from './loadAndCacheDerivedDisplaySets.js';
import * as urlUtil from './urlUtil';
import makeCancelable from './makeCancelable';

const utils = {
  guid,
  ObjectPath,
  absoluteUrl,
  addServers,
  sortBy,
  writeScript,
  b64toBlob,
  StackManager,
  studyMetadataManager,
  // Updates WADO-RS metaDataManager
  updateMetaDataManager,
  DICOMTagDescriptions,
  DicomLoaderService,
  urlUtil,
<<<<<<< HEAD
  makeCancelable,
=======
>>>>>>> 66567ca3
  loadAndCacheDerivedDisplaySets,
  makeCancelable,
};

export {
  guid,
  ObjectPath,
  absoluteUrl,
  addServers,
  sortBy,
  writeScript,
  b64toBlob,
  StackManager,
  studyMetadataManager,
  // Updates WADO-RS metaDataManager
  updateMetaDataManager,
  DICOMTagDescriptions,
  DicomLoaderService,
  urlUtil,
  makeCancelable,
};

export default utils;<|MERGE_RESOLUTION|>--- conflicted
+++ resolved
@@ -1,58 +1,55 @@
-import { DICOMTagDescriptions } from './DICOMTagDescriptions';
-import ObjectPath from './objectPath';
-import StackManager from './StackManager.js';
-import absoluteUrl from './absoluteUrl';
-import addServers from './addServers';
-import guid from './guid';
-import sortBy from './sortBy.js';
-import studyMetadataManager from './studyMetadataManager';
-import updateMetaDataManager from './updateMetaDataManager.js';
-import writeScript from './writeScript.js';
-import DicomLoaderService from './dicomLoaderService.js';
-import b64toBlob from './b64toBlob.js';
-import loadAndCacheDerivedDisplaySets from './loadAndCacheDerivedDisplaySets.js';
-import * as urlUtil from './urlUtil';
-import makeCancelable from './makeCancelable';
+import { DICOMTagDescriptions } from "./DICOMTagDescriptions";
+import ObjectPath from "./objectPath";
+import StackManager from "./StackManager.js";
+import absoluteUrl from "./absoluteUrl";
+import addServers from "./addServers";
+import guid from "./guid";
+import sortBy from "./sortBy.js";
+import studyMetadataManager from "./studyMetadataManager";
+import updateMetaDataManager from "./updateMetaDataManager.js";
+import writeScript from "./writeScript.js";
+import DicomLoaderService from "./dicomLoaderService.js";
+import b64toBlob from "./b64toBlob.js";
+import loadAndCacheDerivedDisplaySets from "./loadAndCacheDerivedDisplaySets.js";
+import * as urlUtil from "./urlUtil";
+import makeCancelable from "./makeCancelable";
 
 const utils = {
-  guid,
-  ObjectPath,
-  absoluteUrl,
-  addServers,
-  sortBy,
-  writeScript,
-  b64toBlob,
-  StackManager,
-  studyMetadataManager,
-  // Updates WADO-RS metaDataManager
-  updateMetaDataManager,
-  DICOMTagDescriptions,
-  DicomLoaderService,
-  urlUtil,
-<<<<<<< HEAD
-  makeCancelable,
-=======
->>>>>>> 66567ca3
-  loadAndCacheDerivedDisplaySets,
-  makeCancelable,
+    guid,
+    ObjectPath,
+    absoluteUrl,
+    addServers,
+    sortBy,
+    writeScript,
+    b64toBlob,
+    StackManager,
+    studyMetadataManager,
+    // Updates WADO-RS metaDataManager
+    updateMetaDataManager,
+    DICOMTagDescriptions,
+    DicomLoaderService,
+    urlUtil,
+    loadAndCacheDerivedDisplaySets,
+    makeCancelable
 };
 
 export {
-  guid,
-  ObjectPath,
-  absoluteUrl,
-  addServers,
-  sortBy,
-  writeScript,
-  b64toBlob,
-  StackManager,
-  studyMetadataManager,
-  // Updates WADO-RS metaDataManager
-  updateMetaDataManager,
-  DICOMTagDescriptions,
-  DicomLoaderService,
-  urlUtil,
-  makeCancelable,
+    guid,
+    ObjectPath,
+    absoluteUrl,
+    addServers,
+    sortBy,
+    writeScript,
+    b64toBlob,
+    StackManager,
+    studyMetadataManager,
+    // Updates WADO-RS metaDataManager
+    updateMetaDataManager,
+    DICOMTagDescriptions,
+    DicomLoaderService,
+    urlUtil,
+    loadAndCacheDerivedDisplaySets,
+    makeCancelable
 };
 
 export default utils;