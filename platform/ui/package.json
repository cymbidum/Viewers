--- conflicted
+++ resolved
@@ -1,10 +1,6 @@
 {
   "name": "@ohif/ui",
-<<<<<<< HEAD
-  "version": "0.59.0",
-=======
   "version": "0.59.1",
->>>>>>> 9827d1bf
   "description": "A set of React components for Medical Imaging Viewers",
   "author": "OHIF Contributors",
   "license": "MIT",
