{
  "name": "@ohif/ui",
  "version": "0.58.0",
  "description": "A set of React components for Medical Imaging Viewers",
  "author": "OHIF Contributors",
  "license": "MIT",
  "repository": "OHIF/Viewers",
  "main": "dist/index.umd.js",
  "module": "src/index.js",
  "publishConfig": {
    "access": "public"
  },
  "engines": {
    "node": ">=10",
    "npm": ">=6",
    "yarn": ">=1.16.0"
  },
  "files": [
    "dist",
    "README.md"
  ],
  "scripts": {
    "dev": "docz dev",
    "dev:ui": "yarn run dev",
    "docs": "docz build",
    "build": "cross-env NODE_ENV=production webpack --config .webpack/webpack.prod.js",
    "build:package": "yarn run build",
    "prepublishOnly": "yarn run build",
    "test:unit": "jest --watchAll",
    "test:unit:ci": "jest --ci --runInBand --collectCoverage --passWithNoTests"
  },
  "peerDependencies": {
    "@ohif/i18n": "^0.2.3",
    "i18next": "^17.0.3",
    "react": "^16.8.6",
    "react-dom": "^16.8.6",
    "react-i18next": "^10.11.0"
  },
  "dependencies": {
    "@babel/runtime": "^7.5.5",
    "@ohif/i18n": "^0.2.3",
    "browser-detect": "^0.2.28",
    "classnames": "2.2.6",
    "i18next": "^17.0.3",
    "i18next-browser-languagedetector": "^3.0.1",
    "lodash.debounce": "^4.0.8",
    "lodash.isequal": "4.5.0",
    "moment": "2.24.0",
    "prop-types": "15.6.2",
    "react-bootstrap-modal": "4.2.0",
<<<<<<< HEAD
    "react-dates": "18.4.1",
    "react-dnd": "9.4.0",
    "react-dnd-html5-backend": "^9.4.0",
    "react-dnd-touch-backend": "^9.4.0",
=======
    "react-dates": "21.2.1",
    "react-dnd": "9.3.4",
    "react-dnd-html5-backend": "^9.3.4",
    "react-dnd-touch-backend": "^9.3.4",
>>>>>>> a0180a9f
    "react-i18next": "^10.11.0",
    "react-with-direction": "1.3.0"
  },
  "devDependencies": {
    "@mdx-js/tag": "^0.20.3",
    "autoprefixer": "^9.6.0",
    "docz": "1.2.0",
    "docz-core": "1.2.0",
    "docz-plugin-css": "0.11.0",
    "docz-theme-default": "1.2.0",
    "lodash.clonedeep": "^4.5.0",
    "react-powerplug": "1.0.0"
  }
}<|MERGE_RESOLUTION|>--- conflicted
+++ resolved
@@ -48,17 +48,10 @@
     "moment": "2.24.0",
     "prop-types": "15.6.2",
     "react-bootstrap-modal": "4.2.0",
-<<<<<<< HEAD
-    "react-dates": "18.4.1",
+    "react-dates": "21.2.1",
     "react-dnd": "9.4.0",
     "react-dnd-html5-backend": "^9.4.0",
     "react-dnd-touch-backend": "^9.4.0",
-=======
-    "react-dates": "21.2.1",
-    "react-dnd": "9.3.4",
-    "react-dnd-html5-backend": "^9.3.4",
-    "react-dnd-touch-backend": "^9.3.4",
->>>>>>> a0180a9f
     "react-i18next": "^10.11.0",
     "react-with-direction": "1.3.0"
   },
