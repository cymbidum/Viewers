--- conflicted
+++ resolved
@@ -81,11 +81,7 @@
 
   const mediumTableMeta = [
     {
-<<<<<<< HEAD
       displayText: `${t('PatientName')} / ${t('MRN')}`,
-=======
-      displayText: `${t('Patient')} / ${t('MRN')}`,
->>>>>>> 1334ba8e
       fieldName: 'patientNameOrId',
       inputType: 'text',
       size: 250,
@@ -191,10 +187,6 @@
               studyDate={study.studyDate}
               studyDescription={study.studyDescription || ''}
               studyInstanceUid={study.studyInstanceUid}
-<<<<<<< HEAD
-=======
-              t={t}
->>>>>>> 1334ba8e
               displaySize={displaySize}
             />
           ))}
@@ -246,11 +238,6 @@
     studyDescription,
     studyInstanceUid,
     onClick: handleClick,
-<<<<<<< HEAD
-
-=======
-    t,
->>>>>>> 1334ba8e
     displaySize,
   } = props;
 
