--- conflicted
+++ resolved
@@ -223,11 +223,8 @@
   }).isRequired,
   onFilterChange: PropTypes.func.isRequired,
   studyListDateFilterNumDays: PropTypes.number,
-<<<<<<< HEAD
   t: PropTypes.func.isRequired,
-=======
   displaySize: PropTypes.string,
->>>>>>> e40d8a57
 };
 
 StudyList.defaultProps = {};
