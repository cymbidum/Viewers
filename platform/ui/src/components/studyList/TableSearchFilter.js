--- conflicted
+++ resolved
@@ -30,10 +30,6 @@
     studyListDateFilterNumDays,
     'days'
   );
-<<<<<<< HEAD
-
-=======
->>>>>>> 0a123200
   const defaultEndDate = today;
   const studyDatePresets = [
     {
@@ -55,104 +51,56 @@
 
   return translationsAreReady
     ? meta.map((field, i) => {
-        const { displayText, fieldName, inputType } = field;
-        const isSortField = sortFieldName === fieldName;
-        const sortIcon = isSortField ? sortIconForSortField : sortIcons[0];
+      const { displayText, fieldName, inputType } = field;
+      const isSortField = sortFieldName === fieldName;
+      const sortIcon = isSortField ? sortIconForSortField : sortIcons[0];
 
-<<<<<<< HEAD
-        return (
-          <th key={`${fieldName}-${i}`}>
-            <label
-              htmlFor={`filter-${fieldName}`}
-              onClick={() => onSort(fieldName)}
-            >
-              {`${displayText}`}
-              <Icon name={sortIcon} style={{ fontSize: '12px' }} />
-            </label>
-            {inputType === 'text' && (
-              <input
-                type="text"
-                id={`filter-${fieldName}`}
-                className="form-control studylist-search"
-                value={values[fieldName]}
-                onChange={e => onValueChange(fieldName, e.target.value)}
-              />
-            )}
-            {inputType === 'date-range' && (
-              // https://github.com/airbnb/react-dates
-              <CustomDateRangePicker
-                // Required
-                startDate={studyListDateFilterNumDays ? defaultStartDate : null}
-                startDateId="start-date"
-                endDate={studyListDateFilterNumDays ? defaultEndDate : null}
-                endDateId="end-date"
-                // TODO: We need a dynamic way to determine which fields values to update
-                onDatesChange={({ startDate, endDate, preset = false }) => {
-                  onValueChange('studyDateTo', startDate);
-                  onValueChange('studyDateFrom', endDate);
-                }}
-                focusedInput={focusedInput}
-                onFocusChange={updatedVal => setFocusedInput(updatedVal)}
-                // Optional
-                numberOfMonths={1} // For med and small screens? 2 for large?
-                showClearDates={true}
-                anchorDirection="left"
-                presets={studyDatePresets}
-                hideKeyboardShortcutsPanel={true}
-                isOutsideRange={day => !isInclusivelyBeforeDay(day, moment())}
-              />
-            )}
-          </th>
-        );
-      })
+      return (
+        <th key={`${fieldName}-${i}`}>
+          <label
+            htmlFor={`filter-${fieldName}`}
+            onClick={() => onSort(fieldName)}
+          >
+            {`${displayText}`}
+            <Icon name={sortIcon} style={{ fontSize: '12px' }} />
+          </label>
+          {inputType === 'text' && (
+            <input
+              type="text"
+              id={`filter-${fieldName}`}
+              className="form-control studylist-search"
+              value={values[fieldName]}
+              onChange={e => onValueChange(fieldName, e.target.value)}
+            />
+          )}
+          {inputType === 'date-range' && (
+            // https://github.com/airbnb/react-dates
+            <CustomDateRangePicker
+              // Required
+              startDate={studyListDateFilterNumDays ? defaultStartDate : null}
+              startDateId="start-date"
+              endDate={studyListDateFilterNumDays ? defaultEndDate : null}
+              endDateId="end-date"
+              // TODO: We need a dynamic way to determine which fields values to update
+              onDatesChange={({ startDate, endDate, preset = false }) => {
+                onValueChange('studyDateTo', startDate);
+                onValueChange('studyDateFrom', endDate);
+              }}
+              focusedInput={focusedInput}
+              onFocusChange={updatedVal => setFocusedInput(updatedVal)}
+              // Optional
+              numberOfMonths={1} // For med and small screens? 2 for large?
+              showClearDates={true}
+              anchorDirection="left"
+              presets={studyDatePresets}
+              hideKeyboardShortcutsPanel={true}
+              isOutsideRange={day => !isInclusivelyBeforeDay(day, moment())}
+            />
+          )}
+        </th>
+      );
+    })
     : null;
-=======
-    return (
-      <th key={`${fieldName}-${i}`}>
-        <label
-          htmlFor={`filter-${fieldName}`}
-          onClick={() => onSort(fieldName)}
-        >
-          {`${displayText} `}
-          <Icon name={sortIcon} style={{ fontSize: '12px' }} />
-        </label>
-        {inputType === 'text' && (
-          <input
-            type="text"
-            id={`filter-${fieldName}`}
-            className="form-control studylist-search"
-            value={values[fieldName]}
-            onChange={e => onValueChange(fieldName, e.target.value)}
-          />
-        )}
-        {inputType === 'date-range' && (
-          // https://github.com/airbnb/react-dates
-          <CustomDateRangePicker
-            // Required
-            startDate={studyListDateFilterNumDays ? defaultStartDate : null}
-            startDateId="start-date"
-            endDate={studyListDateFilterNumDays ? defaultEndDate : null}
-            endDateId="end-date"
-            // TODO: We need a dynamic way to determine which fields values to update
-            onDatesChange={({ startDate, endDate, preset = false }) => {
-              onValueChange('studyDateFrom', startDate);
-              onValueChange('studyDateTo', endDate);
-            }}
-            focusedInput={focusedInput}
-            onFocusChange={updatedVal => setFocusedInput(updatedVal)}
-            // Optional
-            numberOfMonths={1} // For med and small screens? 2 for large?
-            showClearDates={true}
-            anchorDirection="left"
-            presets={studyDatePresets}
-            hideKeyboardShortcutsPanel={true}
-            isOutsideRange={day => !isInclusivelyBeforeDay(day, moment())}
-          />
-        )}
-      </th>
-    );
-  });
->>>>>>> 0a123200
 }
 
 TableSearchFilter.propTypes = {
