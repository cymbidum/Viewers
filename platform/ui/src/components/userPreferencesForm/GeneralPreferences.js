import React from 'react';
<<<<<<< HEAD
import PropTypes from 'prop-types';
import LanguageSwitcher from '../languageSwitcher';

const GeneralPreferences = props => {
=======
import LanguageSwitcher from '../languageSwitcher';

/**
 * General Preferences tab
 */
function GeneralPreferences() {
>>>>>>> 0675f8d3
  return (
    <div className="general-preferences-wrapper">
      <div className="col-sm-3">
        <label htmlFor="language-select" className="p-r-1">
          Language
        </label>
<<<<<<< HEAD
        <LanguageSwitcher
          language={props.generalPreferences.language}
          updatePropValue={props.updatePropValue}
        />
      </div>
    </div>
  );
};

GeneralPreferences.propTypes = {
  generalPreferences: PropTypes.shape({
    language: PropTypes.string,
  }).isRequired,
  updatePropValue: PropTypes.func.isRequired,
};
=======
        <LanguageSwitcher />
      </div>
    </div>
  );
}
>>>>>>> 0675f8d3

export { GeneralPreferences };<|MERGE_RESOLUTION|>--- conflicted
+++ resolved
@@ -1,24 +1,17 @@
 import React from 'react';
-<<<<<<< HEAD
 import PropTypes from 'prop-types';
-import LanguageSwitcher from '../languageSwitcher';
-
-const GeneralPreferences = props => {
-=======
 import LanguageSwitcher from '../languageSwitcher';
 
 /**
  * General Preferences tab
  */
-function GeneralPreferences() {
->>>>>>> 0675f8d3
+function GeneralPreferences(props) {
   return (
     <div className="general-preferences-wrapper">
       <div className="col-sm-3">
         <label htmlFor="language-select" className="p-r-1">
           Language
         </label>
-<<<<<<< HEAD
         <LanguageSwitcher
           language={props.generalPreferences.language}
           updatePropValue={props.updatePropValue}
@@ -26,7 +19,7 @@
       </div>
     </div>
   );
-};
+}
 
 GeneralPreferences.propTypes = {
   generalPreferences: PropTypes.shape({
@@ -34,12 +27,5 @@
   }).isRequired,
   updatePropValue: PropTypes.func.isRequired,
 };
-=======
-        <LanguageSwitcher />
-      </div>
-    </div>
-  );
-}
->>>>>>> 0675f8d3
 
 export { GeneralPreferences };