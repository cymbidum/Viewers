--- conflicted
+++ resolved
@@ -96,7 +96,7 @@
   const snackbar = useSnackbarContext();
 
   const { t, ready: translationsAreReady } = useTranslation(
-    'UserPreferencesForm'
+    'UserPreferencesModal'
   );
 
   const onTabStateChanged = (tabName, newState) => {
@@ -130,7 +130,6 @@
             {t('Cancel')}
           </div>
           <button
-<<<<<<< HEAD
             className="btn btn-primary"
             disabled={hasAnyError()}
             onClick={event => {
@@ -142,35 +141,14 @@
                 {}
               );
               onSave(toSave);
-              snackbar.show({ message: 'Preferences saved!', type: 'success' });
+              snackbar.show({
+                message: t('PreferencesSaved'),
+                type: 'success',
+              });
             }}
-=======
-            className="btn btn-danger pull-left"
-            data-cy="reset-default-btn"
-            onClick={this.props.onResetToDefaults}
->>>>>>> 66b86c1f
           >
             {t('Save')}
           </button>
-<<<<<<< HEAD
-=======
-          <div>
-            <div
-              onClick={this.props.onClose}
-              className="btn btn-default"
-              data-cy="cancel-btn"
-            >
-              {this.props.t('Cancel')}
-            </div>
-            <button
-              className="btn btn-primary"
-              data-cy="save-btn"
-              onClick={this.save}
-            >
-              {this.props.t('Save')}
-            </button>
-          </div>
->>>>>>> 66b86c1f
         </div>
       </div>
     </div>
