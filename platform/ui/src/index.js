import {
  Checkbox,
  CineDialog,
  DownloadDialog,
  LayoutButton,
  LayoutChooser,
  MeasurementTable,
  MeasurementTableItem,
  Overlay,
  OverlayTrigger,
  PageToolbar,
  QuickSwitch,
  RoundedButtonGroup,
  SelectTree,
  SimpleDialog,
  StudyBrowser,
  StudyList,
  TableList,
  TableListItem,
  Thumbnail,
  TableSearchFilter,
  TablePagination,
  ToolbarSection,
  Tooltip,
  AboutModal,
  UserPreferences,
  UserPreferencesModal,
  Modal,
} from './components';
import { useDebounce, useMedia } from './hooks';

// Elements
import {
  ICONS,
  Icon,
  DropdownMenu as Dropdown,
  Select,
  OldSelect,
  Label,
  Range,
  TextArea,
  TextInput,
} from './elements';

// Alias this for now as not all dependents are using strict versioning
import ExpandableToolMenu from './viewer/ExpandableToolMenu.js';
import PlayClipButton from './viewer/PlayClipButton.js';
import { ScrollableArea } from './ScrollableArea/ScrollableArea.js';
import Toolbar from './viewer/Toolbar.js';
import ToolbarButton from './viewer/ToolbarButton.js';
import ViewerbaseDragDropContext from './utils/viewerbaseDragDropContext.js';
import SnackbarProvider, {
  useSnackbarContext,
  withSnackbar,
} from './utils/SnackbarProvider';
import ModalProvider, {
  useModal,
  withModal,
  ModalConsumer,
} from './utils/ModalProvider';

export {
  // Elements
  ICONS,
  //
  Checkbox,
  Dropdown,
  Label,
  TextArea,
  TextInput,
  CineDialog,
  DownloadDialog,
  ExpandableToolMenu,
  Icon,
  LayoutButton,
  LayoutChooser,
  MeasurementTable,
  MeasurementTableItem,
  Overlay,
  OverlayTrigger,
  PlayClipButton,
  PageToolbar,
  QuickSwitch,
  Range,
  RoundedButtonGroup,
  ScrollableArea,
  Select,
  OldSelect,
  SelectTree,
  SimpleDialog,
  StudyBrowser,
  StudyList,
  TableList,
  TableListItem,
  Thumbnail,
  TableSearchFilter,
  TablePagination,
  Toolbar,
  ToolbarButton,
  ToolbarSection,
  Tooltip,
  AboutModal,
  UserPreferences,
  UserPreferencesModal,
  ViewerbaseDragDropContext,
  SnackbarProvider,
  useSnackbarContext,
  withSnackbar,
  ModalProvider,
  useModal,
  ModalConsumer,
  withModal,
<<<<<<< HEAD
=======
  Modal,
>>>>>>> bfc37580
  // Hooks
  useDebounce,
  useMedia,
};<|MERGE_RESOLUTION|>--- conflicted
+++ resolved
@@ -110,10 +110,7 @@
   useModal,
   ModalConsumer,
   withModal,
-<<<<<<< HEAD
-=======
   Modal,
->>>>>>> bfc37580
   // Hooks
   useDebounce,
   useMedia,
