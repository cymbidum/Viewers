import { hot } from 'react-hot-loader/root';

// TODO: This should not be here
import './config';

import {
  CommandsManager,
  ExtensionManager,
  ServicesManager,
  HotkeysManager,
  utils,
} from '@ohif/core';
import React, { Component } from 'react';
import {
  getUserManagerForOpenIdConnectClient,
  initWebWorkers,
} from './utils/index.js';

import { I18nextProvider } from 'react-i18next';

// ~~ EXTENSIONS
import { GenericViewerCommands, MeasurementsPanel } from './appExtensions';
import OHIFCornerstoneExtension from '@ohif/extension-cornerstone';
import OHIFStandaloneViewer from './OHIFStandaloneViewer';
import { OidcProvider } from 'redux-oidc';
import PropTypes from 'prop-types';
import { Provider } from 'react-redux';
import { BrowserRouter as Router } from 'react-router-dom';
import { getActiveContexts } from './store/layout/selectors.js';
import i18n from '@ohif/i18n';
import store from './store';
<<<<<<< HEAD
import { SnackbarProvider, useSnackbarContext } from '@ohif/ui';
=======
import { SnackbarProvider, ModalProvider, OHIFModal } from '@ohif/ui';
>>>>>>> c4adcfd3

// Contexts
import WhiteLabellingContext from './context/WhiteLabellingContext';
import UserManagerContext from './context/UserManagerContext';
import AppContext from './context/AppContext';

// ~~~~ APP SETUP
const commandsManagerConfig = {
  getAppState: () => store.getState(),
  getActiveContexts: () => getActiveContexts(store.getState()),
};

const commandsManager = new CommandsManager(commandsManagerConfig);
const hotkeysManager = new HotkeysManager(commandsManager);
const servicesManager = new ServicesManager();
const extensionManager = new ExtensionManager({
  commandsManager,
  servicesManager,
});
// ~~~~ END APP SETUP

// TODO[react] Use a provider when the whole tree is React
window.store = store;

class App extends Component {
  static propTypes = {
    routerBasename: PropTypes.string.isRequired,
    servers: PropTypes.object.isRequired,
    //
    oidc: PropTypes.array,
    whiteLabelling: PropTypes.object,
    extensions: PropTypes.arrayOf(
      PropTypes.shape({
        id: PropTypes.string.isRequired,
      })
    ),
  };

  static defaultProps = {
    whiteLabelling: {},
    oidc: [],
    extensions: [],
  };

  _appConfig;
  _userManager;

  constructor(props) {
    super(props);

    this._appConfig = props;
    const { servers, extensions, hotkeys, oidc } = props;

    console.log(useSnackbarContext);
    const snackBar = useSnackbarContext;

    this.initUserManager(oidc);
    _initServices([snackBar]); // We're not injecting this into Extensions yet
    _initExtensions(extensions, hotkeys);
    _initServers(servers);
    initWebWorkers();
  }

  render() {
    const { whiteLabelling, routerBasename } = this.props;
    const userManager = this._userManager;
    const config = {
      appConfig: this._appConfig,
    };

    if (userManager) {
      return (
        <AppContext.Provider value={config}>
          <Provider store={store}>
            <I18nextProvider i18n={i18n}>
              <OidcProvider store={store} userManager={userManager}>
                <UserManagerContext.Provider value={userManager}>
                  <Router basename={routerBasename}>
                    <WhiteLabellingContext.Provider value={whiteLabelling}>
                      <SnackbarProvider>
<<<<<<< HEAD
                        {/* PubSubBus.pushNotification('name of event', payloadOfInformation)
                        PubSubBus.subscribeNotification('name of event', handler(data) => {

                          const { show } = useSnackbarContext();
                          show(data);

                        }); */}
                        <OHIFStandaloneViewer userManager={userManager} />
=======
                        <ModalProvider modal={OHIFModal}>
                          <OHIFStandaloneViewer userManager={userManager} />
                        </ModalProvider>
>>>>>>> c4adcfd3
                      </SnackbarProvider>
                    </WhiteLabellingContext.Provider>
                  </Router>
                </UserManagerContext.Provider>
              </OidcProvider>
            </I18nextProvider>
          </Provider>
        </AppContext.Provider>
      );
    }

    return (
      <AppContext.Provider value={config}>
        <Provider store={store}>
          <I18nextProvider i18n={i18n}>
            <Router basename={routerBasename}>
              <WhiteLabellingContext.Provider value={whiteLabelling}>
                <SnackbarProvider>
                  <ModalProvider modal={OHIFModal}>
                    <OHIFStandaloneViewer />
                  </ModalProvider>
                </SnackbarProvider>
              </WhiteLabellingContext.Provider>
            </Router>
          </I18nextProvider>
        </Provider>
      </AppContext.Provider>
    );
  }

  initUserManager(oidc) {
    if (oidc && !!oidc.length) {
      const firstOpenIdClient = this.props.oidc[0];

      const { protocol, host } = window.location;
      const { routerBasename } = this.props;
      const baseUri = `${protocol}//${host}${routerBasename}`;

      const redirect_uri = firstOpenIdClient.redirect_uri || '/callback';
      const silent_redirect_uri =
        firstOpenIdClient.silent_redirect_uri || '/silent-refresh.html';
      const post_logout_redirect_uri =
        firstOpenIdClient.post_logout_redirect_uri || '/';

      const openIdConnectConfiguration = Object.assign({}, firstOpenIdClient, {
        redirect_uri: _makeAbsoluteIfNecessary(redirect_uri, baseUri),
        silent_redirect_uri: _makeAbsoluteIfNecessary(
          silent_redirect_uri,
          baseUri
        ),
        post_logout_redirect_uri: _makeAbsoluteIfNecessary(
          post_logout_redirect_uri,
          baseUri
        ),
      });

      this._userManager = getUserManagerForOpenIdConnectClient(
        store,
        openIdConnectConfiguration
      );
    }
  }
}

function _initServices(services) {
  services.forEach(service => servicesManager.register(service));
}

/**
 * @param
 */
function _initExtensions(extensions, hotkeys) {
  const defaultExtensions = [
    GenericViewerCommands,
    OHIFCornerstoneExtension,
    // WARNING: MUST BE REGISTERED _AFTER_ OHIFCORNERSTONEEXTENSION
    MeasurementsPanel,
  ];
  const mergedExtensions = defaultExtensions.concat(extensions);
  extensionManager.registerExtensions(mergedExtensions);

  // Must run after extension commands are registered
  if (hotkeys) {
    hotkeysManager.setHotkeys(hotkeys, true);
  }
}

function _initServers(servers) {
  if (servers) {
    utils.addServers(servers, store);
  }
}

function _isAbsoluteUrl(url) {
  return url.includes('http://') || url.includes('https://');
}

function _makeAbsoluteIfNecessary(url, base_url) {
  if (_isAbsoluteUrl(url)) {
    return url;
  }

  // Make sure base_url and url are not duplicating slashes
  if (base_url[base_url.length - 1] === '/') {
    base_url = base_url.slice(0, base_url.length - 1);
  }

  return base_url + url;
}

// Only wrap/use hot if in dev
const ExportedApp = process.env.NODE_ENV === 'development' ? hot(App) : App;

export default ExportedApp;
export { commandsManager, extensionManager, hotkeysManager, servicesManager };<|MERGE_RESOLUTION|>--- conflicted
+++ resolved
@@ -8,6 +8,7 @@
   ExtensionManager,
   ServicesManager,
   HotkeysManager,
+  createUiNotificationService,
   utils,
 } from '@ohif/core';
 import React, { Component } from 'react';
@@ -29,11 +30,7 @@
 import { getActiveContexts } from './store/layout/selectors.js';
 import i18n from '@ohif/i18n';
 import store from './store';
-<<<<<<< HEAD
-import { SnackbarProvider, useSnackbarContext } from '@ohif/ui';
-=======
 import { SnackbarProvider, ModalProvider, OHIFModal } from '@ohif/ui';
->>>>>>> c4adcfd3
 
 // Contexts
 import WhiteLabellingContext from './context/WhiteLabellingContext';
@@ -45,6 +42,9 @@
   getAppState: () => store.getState(),
   getActiveContexts: () => getActiveContexts(store.getState()),
 };
+
+// Services
+const UINotificationService = createUiNotificationService();
 
 const commandsManager = new CommandsManager(commandsManagerConfig);
 const hotkeysManager = new HotkeysManager(commandsManager);
@@ -85,13 +85,11 @@
     super(props);
 
     this._appConfig = props;
+
     const { servers, extensions, hotkeys, oidc } = props;
 
-    console.log(useSnackbarContext);
-    const snackBar = useSnackbarContext;
-
     this.initUserManager(oidc);
-    _initServices([snackBar]); // We're not injecting this into Extensions yet
+    _initServices([UINotificationService]);
     _initExtensions(extensions, hotkeys);
     _initServers(servers);
     initWebWorkers();
@@ -113,21 +111,10 @@
                 <UserManagerContext.Provider value={userManager}>
                   <Router basename={routerBasename}>
                     <WhiteLabellingContext.Provider value={whiteLabelling}>
-                      <SnackbarProvider>
-<<<<<<< HEAD
-                        {/* PubSubBus.pushNotification('name of event', payloadOfInformation)
-                        PubSubBus.subscribeNotification('name of event', handler(data) => {
-
-                          const { show } = useSnackbarContext();
-                          show(data);
-
-                        }); */}
-                        <OHIFStandaloneViewer userManager={userManager} />
-=======
+                      <SnackbarProvider service={UINotificationService}>
                         <ModalProvider modal={OHIFModal}>
                           <OHIFStandaloneViewer userManager={userManager} />
                         </ModalProvider>
->>>>>>> c4adcfd3
                       </SnackbarProvider>
                     </WhiteLabellingContext.Provider>
                   </Router>
@@ -145,7 +132,7 @@
           <I18nextProvider i18n={i18n}>
             <Router basename={routerBasename}>
               <WhiteLabellingContext.Provider value={whiteLabelling}>
-                <SnackbarProvider>
+                <SnackbarProvider service={UINotificationService}>
                   <ModalProvider modal={OHIFModal}>
                     <OHIFStandaloneViewer />
                   </ModalProvider>
