--- conflicted
+++ resolved
@@ -2,7 +2,7 @@
 import ConnectedMeasurementTable from './ConnectedMeasurementTable.js';
 import init from './init.js';
 
-import { LabellingManager } from '@ohif/viewer';
+import { LabellingFlow } from '@ohif/viewer';
 
 export default {
   /**
@@ -15,7 +15,8 @@
   },
 
   getPanelModule({ servicesManager, commandsManager }) {
-<<<<<<< HEAD
+    const { UIDialogService, UINotificationService } = servicesManager.services;
+
     const _updateLabellingHandler = (labellingData, measurementData) => {
       const { location, description, response } = labellingData;
 
@@ -35,10 +36,6 @@
       );
     };
 
-    const { UIDialogService } = servicesManager.services;
-=======
-    const { UILabellingFlowService, UINotificationService } = servicesManager.services;
->>>>>>> 7a0c3690
     const ExtendedConnectedMeasurementTable = () => (
       <ConnectedMeasurementTable
         onRelabel={tool => {
@@ -49,7 +46,7 @@
               centralize: true,
               isDraggable: false,
               showOverlay: true,
-              content: LabellingManager,
+              content: LabellingFlow,
               contentProps: {
                 editLocation: true,
                 measurementData: tool,
@@ -70,7 +67,7 @@
               centralize: true,
               isDraggable: false,
               showOverlay: true,
-              content: LabellingManager,
+              content: LabellingFlow,
               contentProps: {
                 editDescriptionOnDialog: true,
                 measurementData: tool,
