<<<<<<< HEAD
=======
import './Header.css';

import { Link, withRouter } from 'react-router-dom';
>>>>>>> 22127a8f
import React, { Component } from 'react';
import { Link, withRouter } from 'react-router-dom';
import { withTranslation } from 'react-i18next';
import PropTypes from 'prop-types';

import { Dropdown } from '@ohif/ui';
import { AboutModal } from '@ohif/ui';

import OHIFLogo from '../OHIFLogo/OHIFLogo.js';
import { hotkeysManager } from './../../App.js';
import './Header.css';
import './Header.css';

// Context
import AppContext from './../../context/AppContext';
import { withModal } from '../../../../ui/src/utils/ModalProvider.js';

class Header extends Component {
  static contextType = AppContext;
  static propTypes = {
    home: PropTypes.bool.isRequired,
    location: PropTypes.object.isRequired,
    children: PropTypes.node,
    t: PropTypes.func.isRequired,
    userManager: PropTypes.object,
    user: PropTypes.object,
    modalContext: PropTypes.object,
  };

  static defaultProps = {
    home: true,
    children: OHIFLogo(),
  };

  // onSave: data => {
  //   const contextName = store.getState().commandContext.context;
  //   const preferences = cloneDeep(store.getState().preferences);
  //   preferences[contextName] = data;
  //   dispatch(setUserPreferences(preferences));
  //   dispatch(setUserPreferencesModalOpen(false));
  //   OHIF.hotkeysUtil.setHotkeys(data.hotKeysData);
  // },
  // onResetToDefaults: () => {
  //   dispatch(setUserPreferences());
  //   dispatch(setUserPreferencesModalOpen(false));
  //   OHIF.hotkeysUtil.setHotkeys();
  // },

  constructor(props) {
    super(props);
    this.state = { isUserPreferencesOpen: false, isOpen: false };

    this.loadOptions();
  }

  loadOptions() {
    const {
      t,
      user,
      userManager,
      modalContext: { show },
    } = this.props;
    this.options = [
      {
        title: t('About'),
        icon: { name: 'info' },
        onClick: () =>
          show(AboutModal, {
            className: 'AboutModal modal fade themed in',
            title: t('OHIF Viewer - About'),
          }),
      },
    ];

    if (user && userManager) {
      this.options.push({
        title: t('Logout'),
        icon: { name: 'power-off' },
        onClick: () => userManager.signoutRedirect(),
      });
    }

    this.hotKeysData = hotkeysManager.hotkeyDefinitions;
  }

  onUserPreferencesSave({ windowLevelData, hotKeysData }) {
    // console.log(windowLevelData);
    // console.log(hotKeysData);
    // TODO: Update hotkeysManager
    // TODO: reset `this.hotKeysData`
  }

  // ANTD -- Hamburger, Drawer, Menu
  render() {
    const { t, home, location, children } = this.props;
    const { appConfig = {} } = this.context;
    const showStudyList =
      appConfig.showStudyList !== undefined ? appConfig.showStudyList : true;
    return (
<<<<<<< HEAD
      <div className={`entry-header ${home ? 'header-big' : ''}`}>
        <div className="header-left-box">
          {location && location.studyLink && (
            <Link
              to={location.studyLink}
              className="header-btn header-viewerLink"
            >
              {t('Back to Viewer')}
            </Link>
          )}

          <span
            className={`${
              home ? 'header-versionInfoHome' : 'header-versionInfo'
            }`}
            data-cy="header-version-info"
          >
            v{process.env.VERSION_NUMBER}
          </span>

          {children}

          {showStudyList && !home && (
            <Link
              className="header-btn header-studyListLinkSection"
              to={{
                pathname: '/',
                state: { studyLink: location.pathname },
              }}
            >
              {t('Study list')}
            </Link>
          )}
        </div>

        <div className="header-menu">
          <span className="research-use">{t('INVESTIGATIONAL USE ONLY')}</span>
          <Dropdown title={t('Options')} list={this.options} align="right" />
=======
      <>
        <div className="notification-bar">{t('INVESTIGATIONAL USE ONLY')}</div>
        <div className={`entry-header ${this.props.home ? 'header-big' : ''}`}>
          <div className="header-left-box">
            {this.props.location && this.props.location.studyLink && (
              <Link
                to={this.props.location.studyLink}
                className="header-btn header-viewerLink"
              >
                {t('Back to Viewer')}
              </Link>
            )}

            {this.props.children}

            {showStudyList && !this.props.home && (
              <Link
                className="header-btn header-studyListLinkSection"
                to={{
                  pathname: '/',
                  state: { studyLink: this.props.location.pathname },
                }}
              >
                {t('Study list')}
              </Link>
            )}
          </div>

          <div className="header-menu">
            <span className="research-use">
              {t('INVESTIGATIONAL USE ONLY')}
            </span>
            <Dropdown title={t('Options')} list={this.options} align="right" />

            {/* TODO: We need a Modal service */}
            <AboutModal
              {...this.state}
              onCancel={() =>
                this.setState({
                  isOpen: false,
                })
              }
            />
          </div>
>>>>>>> 22127a8f
        </div>
      </>
    );
  }
}

export default withTranslation('Header')(withRouter(withModal(Header)));<|MERGE_RESOLUTION|>--- conflicted
+++ resolved
@@ -1,9 +1,3 @@
-<<<<<<< HEAD
-=======
-import './Header.css';
-
-import { Link, withRouter } from 'react-router-dom';
->>>>>>> 22127a8f
 import React, { Component } from 'react';
 import { Link, withRouter } from 'react-router-dom';
 import { withTranslation } from 'react-i18next';
@@ -15,8 +9,6 @@
 import OHIFLogo from '../OHIFLogo/OHIFLogo.js';
 import { hotkeysManager } from './../../App.js';
 import './Header.css';
-import './Header.css';
-
 // Context
 import AppContext from './../../context/AppContext';
 import { withModal } from '../../../../ui/src/utils/ModalProvider.js';
@@ -103,46 +95,6 @@
     const showStudyList =
       appConfig.showStudyList !== undefined ? appConfig.showStudyList : true;
     return (
-<<<<<<< HEAD
-      <div className={`entry-header ${home ? 'header-big' : ''}`}>
-        <div className="header-left-box">
-          {location && location.studyLink && (
-            <Link
-              to={location.studyLink}
-              className="header-btn header-viewerLink"
-            >
-              {t('Back to Viewer')}
-            </Link>
-          )}
-
-          <span
-            className={`${
-              home ? 'header-versionInfoHome' : 'header-versionInfo'
-            }`}
-            data-cy="header-version-info"
-          >
-            v{process.env.VERSION_NUMBER}
-          </span>
-
-          {children}
-
-          {showStudyList && !home && (
-            <Link
-              className="header-btn header-studyListLinkSection"
-              to={{
-                pathname: '/',
-                state: { studyLink: location.pathname },
-              }}
-            >
-              {t('Study list')}
-            </Link>
-          )}
-        </div>
-
-        <div className="header-menu">
-          <span className="research-use">{t('INVESTIGATIONAL USE ONLY')}</span>
-          <Dropdown title={t('Options')} list={this.options} align="right" />
-=======
       <>
         <div className="notification-bar">{t('INVESTIGATIONAL USE ONLY')}</div>
         <div className={`entry-header ${this.props.home ? 'header-big' : ''}`}>
@@ -187,7 +139,6 @@
               }
             />
           </div>
->>>>>>> 22127a8f
         </div>
       </>
     );
