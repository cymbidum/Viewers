--- conflicted
+++ resolved
@@ -24,26 +24,13 @@
 
   const [options, setOptions] = useState([]);
 
-<<<<<<< HEAD
   useEffect(() => {
     const optionsValue = [
-=======
-  constructor(props) {
-    super(props);
-    this.state = { isOpen: false };
-
-    this.loadOptions();
-  }
-
-  loadOptions() {
-    const { t, user, userManager, modal } = this.props;
-    this.options = [
->>>>>>> 27e02825
       {
         title: t('About'),
         icon: { name: 'info' },
         onClick: () =>
-          modal.show({
+          show({
             content: AboutContent,
             title: t('OHIF Viewer - About'),
           }),
@@ -54,7 +41,7 @@
           name: 'user',
         },
         onClick: () =>
-          modal.show({
+          show({
             content: ConnectedUserPreferencesForm,
             title: t('User Preferences'),
           }),
