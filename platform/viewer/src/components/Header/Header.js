import React, { Component } from 'react';
import { Link, withRouter } from 'react-router-dom';
import { withTranslation } from 'react-i18next';
import PropTypes from 'prop-types';

import ConnectedUserPreferencesModal from '../../connectedComponents/ConnectedUserPreferencesModal';
import { Dropdown } from '@ohif/ui';
import { AboutContent } from '@ohif/ui';
import { withModal } from '@ohif/ui';

import OHIFLogo from '../OHIFLogo/OHIFLogo.js';
<<<<<<< HEAD
import PropTypes from 'prop-types';
import { AboutModal } from '@ohif/ui';
import { withTranslation } from 'react-i18next';

=======
import { hotkeysManager } from './../../App.js';
import './Header.css';
>>>>>>> 75d88bc4
// Context
import AppContext from './../../context/AppContext';

class Header extends Component {
  static contextType = AppContext;
  static propTypes = {
    home: PropTypes.bool.isRequired,
    location: PropTypes.object.isRequired,
    children: PropTypes.node,
    t: PropTypes.func.isRequired,
    userManager: PropTypes.object,
    user: PropTypes.object,
    modalContext: PropTypes.object,
  };

  static defaultProps = {
    home: true,
    children: OHIFLogo(),
  };

  constructor(props) {
    super(props);
    this.state = { isUserPreferencesOpen: false, isOpen: false };

    this.loadOptions();
  }

  loadOptions() {
    const {
      t,
      user,
      userManager,
      modalContext: { show },
    } = this.props;
    this.options = [
      {
        title: t('About'),
        icon: { name: 'info' },
        onClick: () =>
          show(AboutContent, {
            title: t('OHIF Viewer - About'),
            customClassName: 'AboutContent',
          }),
      },
      {
        title: 'Preferences ',
        icon: {
          name: 'user',
        },
        onClick: () => {
          this.setState({
            isUserPreferencesOpen: true,
          });
        },
      },
    ];

    if (user && userManager) {
      this.options.push({
        title: t('Logout'),
        icon: { name: 'power-off' },
        onClick: () => userManager.signoutRedirect(),
      });
    }
  }

  toggleUserPreferences() {
    this.setState({ isUserPreferencesOpen: !this.state.isUserPreferencesOpen });
  }

  // ANTD -- Hamburger, Drawer, Menu
  render() {
    const { t, home, location, children } = this.props;
    const { appConfig = {} } = this.context;
    const showStudyList =
      appConfig.showStudyList !== undefined ? appConfig.showStudyList : true;
    return (
      <>
        <div className="notification-bar">{t('INVESTIGATIONAL USE ONLY')}</div>
        <div className={`entry-header ${home ? 'header-big' : ''}`}>
          <div className="header-left-box">
            {location && location.studyLink && (
              <Link
                to={location.studyLink}
                className="header-btn header-viewerLink"
              >
                {t('Back to Viewer')}
              </Link>
            )}

            {children}

            {showStudyList && !home && (
              <Link
                className="header-btn header-studyListLinkSection"
                to={{
                  pathname: '/',
                  state: { studyLink: location.pathname },
                }}
              >
                {t('Study list')}
              </Link>
            )}
          </div>

          <div className="header-menu">
            <span className="research-use">
              {t('INVESTIGATIONAL USE ONLY')}
            </span>
            <Dropdown title={t('Options')} list={this.options} align="right" />
<<<<<<< HEAD

            <ConnectedUserPreferencesModal
              isOpen={this.state.isUserPreferencesOpen}
              onCancel={this.toggleUserPreferences.bind(this)}
              onSave={this.toggleUserPreferences.bind(this)}
              onResetToDefaults={this.toggleUserPreferences.bind(this)}
            />

            {/* TODO: We need a Modal service */}
            <AboutModal
              {...this.state}
              onCancel={() =>
                this.setState({
                  isOpen: false,
                })
              }
            />
=======
>>>>>>> 75d88bc4
          </div>
        </div>
      </>
    );
  }
}

export default withTranslation(['Header', 'AboutModal'])(
  withRouter(withModal(Header))
);<|MERGE_RESOLUTION|>--- conflicted
+++ resolved
@@ -2,22 +2,14 @@
 import { Link, withRouter } from 'react-router-dom';
 import { withTranslation } from 'react-i18next';
 import PropTypes from 'prop-types';
-
 import ConnectedUserPreferencesModal from '../../connectedComponents/ConnectedUserPreferencesModal';
 import { Dropdown } from '@ohif/ui';
 import { AboutContent } from '@ohif/ui';
 import { withModal } from '@ohif/ui';
-
 import OHIFLogo from '../OHIFLogo/OHIFLogo.js';
-<<<<<<< HEAD
-import PropTypes from 'prop-types';
-import { AboutModal } from '@ohif/ui';
-import { withTranslation } from 'react-i18next';
-
-=======
 import { hotkeysManager } from './../../App.js';
 import './Header.css';
->>>>>>> 75d88bc4
+
 // Context
 import AppContext from './../../context/AppContext';
 
@@ -128,26 +120,12 @@
               {t('INVESTIGATIONAL USE ONLY')}
             </span>
             <Dropdown title={t('Options')} list={this.options} align="right" />
-<<<<<<< HEAD
-
             <ConnectedUserPreferencesModal
               isOpen={this.state.isUserPreferencesOpen}
               onCancel={this.toggleUserPreferences.bind(this)}
               onSave={this.toggleUserPreferences.bind(this)}
               onResetToDefaults={this.toggleUserPreferences.bind(this)}
             />
-
-            {/* TODO: We need a Modal service */}
-            <AboutModal
-              {...this.state}
-              onCancel={() =>
-                this.setState({
-                  isOpen: false,
-                })
-              }
-            />
-=======
->>>>>>> 75d88bc4
           </div>
         </div>
       </>
