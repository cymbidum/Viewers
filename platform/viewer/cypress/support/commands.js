--- conflicted
+++ resolved
@@ -314,7 +314,6 @@
  *
  */
 Cypress.Commands.add('percyCanvasSnapshot', (name, options = {}) => {
-<<<<<<< HEAD
   cy.document().then(doc => {
     convertCanvas(doc);
   });
@@ -364,31 +363,4 @@
   canvas.setAttribute('data-percy-canvas', true);
   canvas.parentElement.appendChild(image);
   canvas.style = 'display: none';
-}
-=======
-  function convertCanvas(documentClone) {
-    documentClone
-      .querySelectorAll('canvas')
-      .forEach(selector => canvasToImage(selector));
-
-    return documentClone;
-  }
-
-  function canvasToImage(selectorOrEl) {
-    let canvas =
-      typeof selectorOrEl === 'object'
-        ? selectorOrEl
-        : document.querySelector(selectorOrEl);
-    let image = document.createElement('img');
-    let canvasImageBase64 = canvas.toDataURL();
-
-    image.src = canvasImageBase64;
-    image.style = 'max-width: 100%';
-    canvas.setAttribute('data-percy-modified', true);
-    canvas.parentElement.appendChild(image);
-    canvas.style = 'display: none';
-  }
-
-  cy.percySnapshot(name, { ...options, domTransformation: convertCanvas });
-});
->>>>>>> f0519920
+}