--- conflicted
+++ resolved
@@ -44,12 +44,8 @@
   cy.wait('@getStudies');
   cy.get('#studyListData .studylistStudy', { timeout: 5000 })
     .contains(patientName)
-<<<<<<< HEAD
-    .first().click();
-=======
     .first()
     .click({ force: true });
->>>>>>> 97786b80
 });
 
 /**
