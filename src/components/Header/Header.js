--- conflicted
+++ resolved
@@ -14,10 +14,7 @@
     location: PropTypes.object.isRequired,
     openUserPreferencesModal: PropTypes.func,
     children: PropTypes.node,
-<<<<<<< HEAD
-=======
     t: PropTypes.func.isRequired,
->>>>>>> a747590a
   };
 
   static defaultProps = {
